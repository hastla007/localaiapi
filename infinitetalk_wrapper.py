<<<<<<< HEAD
"""InfiniteTalk inference wrapper - Subprocess-based implementation for real InfiniteTalk"""
=======
"""InfiniteTalk inference wrapper - Complete working implementation"""
>>>>>>> 612a2ab8

import torch
import subprocess
import json
import tempfile
import shutil
from pathlib import Path
from typing import Optional, List
from PIL import Image
import logging
import sys
import os
import subprocess

logger = logging.getLogger(__name__)


class InfiniteTalkPipeline:
<<<<<<< HEAD
    """Production-ready InfiniteTalk wrapper using subprocess calls."""
    
    def __init__(self, device: str = "cuda"):
        self.device = device
=======
    """Production-ready InfiniteTalk wrapper."""
    
    def __init__(self, device: str = "cuda"):
        self.device = device
        self.model = None
>>>>>>> 612a2ab8
        self.base_path = Path("/app/models/infinitetalk")
        self.repo_path = self.base_path / "InfiniteTalk"
        self.initialized = False
        
    def _ensure_installed(self):
        """Download and setup InfiniteTalk on first use."""
        if self.initialized:
            return
        
        try:
            logger.info("="*60)
            logger.info("InfiniteTalk Initialization Starting")
            logger.info("="*60)
            
            # Create base directory
            self.base_path.mkdir(parents=True, exist_ok=True)
            logger.info(f"✓ Base directory ready: {self.base_path}")
            
            # Clone repository if not exists
            if not self.repo_path.exists():
                logger.info("Cloning InfiniteTalk from GitHub...")
                result = subprocess.run(
                    [
                        "git", "clone",
                        "https://github.com/MeiGen-AI/InfiniteTalk.git",
                        str(self.repo_path)
                    ],
                    capture_output=True,
                    text=True,
                    timeout=300
                )
                
                if result.returncode != 0:
                    raise RuntimeError(f"Git clone failed: {result.stderr}")
                
                logger.info("✓ Repository cloned successfully")
            else:
                logger.info("✓ Repository already exists")
            
<<<<<<< HEAD
            # Install requirements
            self._install_requirements()
            
            # Download model checkpoints
            self._ensure_checkpoints()
            
=======
            # Add to Python path
            if str(self.repo_path) not in sys.path:
                sys.path.insert(0, str(self.repo_path))
                logger.info(f"✓ Added to Python path: {self.repo_path}")
            
            # Install requirements
            self._install_requirements()
            
            # Download checkpoints
            self._ensure_checkpoints()
            
            # Load model
            self._load_model()
            
>>>>>>> 612a2ab8
            self.initialized = True
            logger.info("="*60)
            logger.info("✓ InfiniteTalk Ready!")
            logger.info("="*60)
            
        except Exception as e:
            logger.error(f"InfiniteTalk initialization failed: {e}")
            import traceback
            traceback.print_exc()
            raise RuntimeError(f"InfiniteTalk setup failed: {e}")
    
    def _install_requirements(self):
        """Install InfiniteTalk-specific requirements."""
        logger.info("Installing InfiniteTalk requirements...")
        
        req_file = self.repo_path / "requirements.txt"
        if req_file.exists():
            try:
                subprocess.run(
<<<<<<< HEAD
                    ["pip", "install", "-r", str(req_file), "--break-system-packages"],
                    check=True,
                    capture_output=True,
                    text=True,
                    cwd=str(self.repo_path)
                )
                logger.info("✓ Requirements installed")
            except subprocess.CalledProcessError as e:
                logger.warning(f"Some requirements failed: {e.stderr}")
    
    def _ensure_checkpoints(self):
        """Download model checkpoints using huggingface-cli."""
        logger.info("Downloading InfiniteTalk model checkpoints...")
        
        weights_dir = self.base_path / "weights"
        weights_dir.mkdir(parents=True, exist_ok=True)
        
        checkpoints = [
            ("Wan-AI/Wan2.1-I2V-14B-480P", "Wan2.1-I2V-14B-480P"),
            ("TencentGameMate/chinese-wav2vec2-base", "chinese-wav2vec2-base"),
            ("MeiGen-AI/InfiniteTalk", "InfiniteTalk"),
        ]
        
        for repo_id, local_name in checkpoints:
            local_dir = weights_dir / local_name
            if not local_dir.exists():
                logger.info(f"Downloading {repo_id}...")
                try:
                    subprocess.run(
                        [
                            "huggingface-cli", "download",
                            repo_id,
                            "--local-dir", str(local_dir)
                        ],
                        check=True,
                        capture_output=True,
                        text=True
                    )
                    logger.info(f"✓ Downloaded {local_name}")
                except subprocess.CalledProcessError as e:
                    logger.error(f"Failed to download {repo_id}: {e.stderr}")
                    raise
            else:
                logger.info(f"✓ {local_name} already exists")
        
        logger.info("✓ All checkpoints ready")
=======
                    [sys.executable, "-m", "pip", "install", "-r", str(req_file), "--no-cache-dir"],
                    check=True,
                    capture_output=True,
                    text=True
                )
                logger.info("✓ Requirements installed")
            except subprocess.CalledProcessError as e:
                logger.warning(f"Some requirements failed to install: {e.stderr}")
                # Continue anyway - core deps might already be installed
    
    def _ensure_checkpoints(self):
        """Download model checkpoints from HuggingFace."""
        from huggingface_hub import hf_hub_download
        
        checkpoint_dir = self.repo_path / "checkpoints"
        checkpoint_dir.mkdir(parents=True, exist_ok=True)
        
        logger.info("Checking model checkpoints...")
        
        # Define required checkpoints
        required_files = [
            "audio_processor.pth",
            "face_encoder.pth", 
            "generator.pth",
            "config.yaml"
        ]
        
        try:
            for filename in required_files:
                local_path = checkpoint_dir / filename
                if not local_path.exists():
                    logger.info(f"Downloading {filename}...")
                    hf_hub_download(
                        repo_id="MeiGen-AI/InfiniteTalk",
                        filename=f"checkpoints/{filename}",
                        local_dir=str(self.repo_path),
                        local_dir_use_symlinks=False
                    )
            
            logger.info("✓ All checkpoints ready")
            
        except Exception as e:
            logger.error(f"Checkpoint download failed: {e}")
            raise RuntimeError(f"Could not download checkpoints: {e}")
    
    def _load_model(self):
        """Load the InfiniteTalk model."""
        try:
            # Import InfiniteTalk modules
            from inference import InfiniteTalkInference
            
            checkpoint_path = str(self.repo_path / "checkpoints")
            
            self.model = InfiniteTalkInference(
                checkpoint_dir=checkpoint_path,
                device=self.device
            )
            
            logger.info("✓ Model loaded successfully")
            
        except ImportError:
            # Fallback: try alternative import
            try:
                import importlib.util
                spec = importlib.util.spec_from_file_location(
                    "inference", 
                    self.repo_path / "inference.py"
                )
                inference_module = importlib.util.module_from_spec(spec)
                spec.loader.exec_module(inference_module)
                
                checkpoint_path = str(self.repo_path / "checkpoints")
                self.model = inference_module.InfiniteTalkInference(
                    checkpoint_dir=checkpoint_path,
                    device=self.device
                )
                
                logger.info("✓ Model loaded via fallback method")
                
            except Exception as e:
                logger.error(f"Could not load model: {e}")
                raise RuntimeError(f"Failed to load InfiniteTalk model: {e}")
>>>>>>> 612a2ab8
    
    def __call__(
        self,
        image: Image.Image,
        audio_path: str,
        num_frames: int = 120,
        fps: int = 25,
        expression_scale: float = 1.0,
        head_motion_scale: float = 1.0,
        generator: Optional[torch.Generator] = None,
        **kwargs
    ) -> List[Image.Image]:
<<<<<<< HEAD
        """Generate talking head video using InfiniteTalk CLI."""
        
        # Ensure initialized
        self._ensure_installed()
        
        # Validate inputs
        audio_path = Path(audio_path)
        if not audio_path.exists():
            raise FileNotFoundError(f"Audio file not found: {audio_path}")
        
        # Create temporary directories
        with tempfile.TemporaryDirectory() as temp_dir:
            temp_path = Path(temp_dir)
            
            # Save input image
            input_image_path = temp_path / "input_face.png"
            image = self._preprocess_image(image)
            image.save(input_image_path)
            
            # Create input JSON for InfiniteTalk
            input_json_path = temp_path / "input.json"
            input_json = {
                "image_path": str(input_image_path),
                "audio_path": str(audio_path),
                "output_path": str(temp_path / "output.mp4")
            }
            
            with open(input_json_path, 'w') as f:
                json.dump(input_json, f)
            
            # Run InfiniteTalk generation
            logger.info(f"Running InfiniteTalk with {num_frames} frames at {fps} FPS...")
            
            weights_dir = self.base_path / "weights"
            
            cmd = [
                "python", str(self.repo_path / "generate_infinitetalk.py"),
                "--ckpt_dir", str(weights_dir / "Wan2.1-I2V-14B-480P"),
                "--wav2vec_dir", str(weights_dir / "chinese-wav2vec2-base"),
                "--infinitetalk_dir", str(weights_dir / "InfiniteTalk/single/infinitetalk.safetensors"),
                "--input_json", str(input_json_path),
                "--size", "infinitetalk-480",
                "--sample_steps", "40",
                "--mode", "streaming",
                "--motion_frame", "9",
                "--save_file", str(temp_path / "output")
            ]
            
            try:
                result = subprocess.run(
                    cmd,
                    capture_output=True,
                    text=True,
                    timeout=600,
                    cwd=str(self.repo_path)
                )
                
                if result.returncode != 0:
                    logger.error(f"InfiniteTalk failed: {result.stderr}")
                    raise RuntimeError(f"InfiniteTalk generation failed: {result.stderr}")
                
                logger.info("✓ InfiniteTalk generation complete")
                
                # Find output video
                output_video = temp_path / "output.mp4"
                if not output_video.exists():
                    # Try alternative output names
                    possible_outputs = list(temp_path.glob("*.mp4"))
                    if possible_outputs:
                        output_video = possible_outputs[0]
                    else:
                        raise FileNotFoundError("InfiniteTalk did not produce output video")
                
                # Extract frames from video
                frames = self._extract_frames(output_video, num_frames)
                
                logger.info(f"✓ Extracted {len(frames)} frames")
                return frames
                
            except subprocess.TimeoutExpired:
                raise RuntimeError("InfiniteTalk generation timed out (>10 minutes)")
            except Exception as e:
                logger.error(f"Generation failed: {e}")
                raise
    
    def _preprocess_image(self, image: Image.Image) -> Image.Image:
        """Preprocess face image to proper format and size."""
        if image.mode != 'RGB':
            image = image.convert('RGB')
        
        # InfiniteTalk works with 512x512 face images
        target_size = (512, 512)
        if image.size != target_size:
            logger.info(f"Resizing image from {image.size} to {target_size}")
            image = image.resize(target_size, Image.Resampling.LANCZOS)
        
        return image
    
    def _extract_frames(self, video_path: Path, num_frames: int) -> List[Image.Image]:
        """Extract frames from generated video using ffmpeg."""
        import cv2
        
        frames = []
        cap = cv2.VideoCapture(str(video_path))
        
        total_frames = int(cap.get(cv2.CAP_PROP_FRAME_COUNT))
        
        for i in range(min(num_frames, total_frames)):
            ret, frame = cap.read()
            if not ret:
                break
            
            # Convert BGR to RGB
            frame_rgb = cv2.cvtColor(frame, cv2.COLOR_BGR2RGB)
            pil_image = Image.fromarray(frame_rgb)
            frames.append(pil_image)
        
        cap.release()
        
        return frames
=======
        """Generate talking head video."""
        
        # Ensure initialized
        self._ensure_installed()
        
        # Validate inputs
        audio_path = Path(audio_path)
        if not audio_path.exists():
            raise FileNotFoundError(f"Audio file not found: {audio_path}")
        
        # Preprocess image
        image = self._preprocess_image(image)
        
        try:
            logger.info(f"Generating {num_frames} frames at {fps} FPS...")
            
            # Call InfiniteTalk model
            output = self.model.generate(
                face_image=np.array(image),
                audio_path=str(audio_path),
                num_frames=num_frames,
                fps=fps,
                expression_scale=expression_scale,
                head_motion_scale=head_motion_scale,
            )
            
            # Convert output to PIL Images
            frames = self._convert_to_pil(output)
            
            logger.info(f"✓ Generated {len(frames)} frames successfully")
            return frames
            
        except Exception as e:
            logger.error(f"Generation failed: {e}")
            import traceback
            traceback.print_exc()
            raise RuntimeError(f"Video generation failed: {e}")
    
    def _preprocess_image(self, image: Image.Image) -> Image.Image:
        """Preprocess face image to proper format and size."""
        if image.mode != 'RGB':
            image = image.convert('RGB')
        
        # InfiniteTalk works with 512x512 face images
        target_size = (512, 512)
        if image.size != target_size:
            logger.info(f"Resizing image from {image.size} to {target_size}")
            image = image.resize(target_size, Image.Resampling.LANCZOS)
        
        return image
    
    def _convert_to_pil(self, frames) -> List[Image.Image]:
        """Convert various frame formats to list of PIL Images."""
        pil_frames = []
        
        # Handle different output formats
        if isinstance(frames, dict):
            if 'frames' in frames:
                frames = frames['frames']
            elif 'images' in frames:
                frames = frames['images']
        
        if hasattr(frames, 'frames'):
            frames = frames.frames
        
        if isinstance(frames, torch.Tensor):
            frames = frames.cpu().numpy()
        
        if isinstance(frames, np.ndarray):
            if frames.ndim == 4:
                # [N, C, H, W] or [N, H, W, C]
                if frames.shape[1] == 3 or frames.shape[1] == 4:
                    # [N, C, H, W] -> [N, H, W, C]
                    frames = np.transpose(frames, (0, 2, 3, 1))
                
                for frame in frames:
                    # Normalize to 0-255
                    if frame.max() <= 1.0:
                        frame = (frame * 255).astype(np.uint8)
                    else:
                        frame = np.clip(frame, 0, 255).astype(np.uint8)
                    
                    # Handle RGBA -> RGB
                    if frame.shape[-1] == 4:
                        frame = frame[..., :3]
                    
                    pil_frames.append(Image.fromarray(frame))
            else:
                raise ValueError(f"Unexpected numpy array shape: {frames.shape}")
        
        elif isinstance(frames, list):
            for frame in frames:
                if isinstance(frame, Image.Image):
                    pil_frames.append(frame)
                elif isinstance(frame, np.ndarray):
                    if frame.max() <= 1.0:
                        frame = (frame * 255).astype(np.uint8)
                    pil_frames.append(Image.fromarray(frame))
                else:
                    raise ValueError(f"Unexpected frame type in list: {type(frame)}")
        else:
            raise ValueError(f"Unexpected frames type: {type(frames)}")
        
        return pil_frames
>>>>>>> 612a2ab8
    
    def to(self, device: str):
        """Move model to device."""
        self.device = device
<<<<<<< HEAD
=======
        if self.model and hasattr(self.model, 'to'):
            self.model.to(device)
>>>>>>> 612a2ab8
        return self


def get_infinitetalk_pipeline(device: str = "cuda") -> InfiniteTalkPipeline:
    """Get InfiniteTalk pipeline instance."""
    return InfiniteTalkPipeline(device=device)<|MERGE_RESOLUTION|>--- conflicted
+++ resolved
@@ -1,8 +1,4 @@
-<<<<<<< HEAD
 """InfiniteTalk inference wrapper - Subprocess-based implementation for real InfiniteTalk"""
-=======
-"""InfiniteTalk inference wrapper - Complete working implementation"""
->>>>>>> 612a2ab8
 
 import torch
 import subprocess
@@ -21,18 +17,10 @@
 
 
 class InfiniteTalkPipeline:
-<<<<<<< HEAD
     """Production-ready InfiniteTalk wrapper using subprocess calls."""
     
     def __init__(self, device: str = "cuda"):
         self.device = device
-=======
-    """Production-ready InfiniteTalk wrapper."""
-    
-    def __init__(self, device: str = "cuda"):
-        self.device = device
-        self.model = None
->>>>>>> 612a2ab8
         self.base_path = Path("/app/models/infinitetalk")
         self.repo_path = self.base_path / "InfiniteTalk"
         self.initialized = False
@@ -72,29 +60,12 @@
             else:
                 logger.info("✓ Repository already exists")
             
-<<<<<<< HEAD
             # Install requirements
             self._install_requirements()
             
             # Download model checkpoints
             self._ensure_checkpoints()
             
-=======
-            # Add to Python path
-            if str(self.repo_path) not in sys.path:
-                sys.path.insert(0, str(self.repo_path))
-                logger.info(f"✓ Added to Python path: {self.repo_path}")
-            
-            # Install requirements
-            self._install_requirements()
-            
-            # Download checkpoints
-            self._ensure_checkpoints()
-            
-            # Load model
-            self._load_model()
-            
->>>>>>> 612a2ab8
             self.initialized = True
             logger.info("="*60)
             logger.info("✓ InfiniteTalk Ready!")
@@ -114,7 +85,6 @@
         if req_file.exists():
             try:
                 subprocess.run(
-<<<<<<< HEAD
                     ["pip", "install", "-r", str(req_file), "--break-system-packages"],
                     check=True,
                     capture_output=True,
@@ -161,90 +131,6 @@
                 logger.info(f"✓ {local_name} already exists")
         
         logger.info("✓ All checkpoints ready")
-=======
-                    [sys.executable, "-m", "pip", "install", "-r", str(req_file), "--no-cache-dir"],
-                    check=True,
-                    capture_output=True,
-                    text=True
-                )
-                logger.info("✓ Requirements installed")
-            except subprocess.CalledProcessError as e:
-                logger.warning(f"Some requirements failed to install: {e.stderr}")
-                # Continue anyway - core deps might already be installed
-    
-    def _ensure_checkpoints(self):
-        """Download model checkpoints from HuggingFace."""
-        from huggingface_hub import hf_hub_download
-        
-        checkpoint_dir = self.repo_path / "checkpoints"
-        checkpoint_dir.mkdir(parents=True, exist_ok=True)
-        
-        logger.info("Checking model checkpoints...")
-        
-        # Define required checkpoints
-        required_files = [
-            "audio_processor.pth",
-            "face_encoder.pth", 
-            "generator.pth",
-            "config.yaml"
-        ]
-        
-        try:
-            for filename in required_files:
-                local_path = checkpoint_dir / filename
-                if not local_path.exists():
-                    logger.info(f"Downloading {filename}...")
-                    hf_hub_download(
-                        repo_id="MeiGen-AI/InfiniteTalk",
-                        filename=f"checkpoints/{filename}",
-                        local_dir=str(self.repo_path),
-                        local_dir_use_symlinks=False
-                    )
-            
-            logger.info("✓ All checkpoints ready")
-            
-        except Exception as e:
-            logger.error(f"Checkpoint download failed: {e}")
-            raise RuntimeError(f"Could not download checkpoints: {e}")
-    
-    def _load_model(self):
-        """Load the InfiniteTalk model."""
-        try:
-            # Import InfiniteTalk modules
-            from inference import InfiniteTalkInference
-            
-            checkpoint_path = str(self.repo_path / "checkpoints")
-            
-            self.model = InfiniteTalkInference(
-                checkpoint_dir=checkpoint_path,
-                device=self.device
-            )
-            
-            logger.info("✓ Model loaded successfully")
-            
-        except ImportError:
-            # Fallback: try alternative import
-            try:
-                import importlib.util
-                spec = importlib.util.spec_from_file_location(
-                    "inference", 
-                    self.repo_path / "inference.py"
-                )
-                inference_module = importlib.util.module_from_spec(spec)
-                spec.loader.exec_module(inference_module)
-                
-                checkpoint_path = str(self.repo_path / "checkpoints")
-                self.model = inference_module.InfiniteTalkInference(
-                    checkpoint_dir=checkpoint_path,
-                    device=self.device
-                )
-                
-                logger.info("✓ Model loaded via fallback method")
-                
-            except Exception as e:
-                logger.error(f"Could not load model: {e}")
-                raise RuntimeError(f"Failed to load InfiniteTalk model: {e}")
->>>>>>> 612a2ab8
     
     def __call__(
         self,
@@ -257,7 +143,6 @@
         generator: Optional[torch.Generator] = None,
         **kwargs
     ) -> List[Image.Image]:
-<<<<<<< HEAD
         """Generate talking head video using InfiniteTalk CLI."""
         
         # Ensure initialized
@@ -378,121 +263,10 @@
         cap.release()
         
         return frames
-=======
-        """Generate talking head video."""
-        
-        # Ensure initialized
-        self._ensure_installed()
-        
-        # Validate inputs
-        audio_path = Path(audio_path)
-        if not audio_path.exists():
-            raise FileNotFoundError(f"Audio file not found: {audio_path}")
-        
-        # Preprocess image
-        image = self._preprocess_image(image)
-        
-        try:
-            logger.info(f"Generating {num_frames} frames at {fps} FPS...")
-            
-            # Call InfiniteTalk model
-            output = self.model.generate(
-                face_image=np.array(image),
-                audio_path=str(audio_path),
-                num_frames=num_frames,
-                fps=fps,
-                expression_scale=expression_scale,
-                head_motion_scale=head_motion_scale,
-            )
-            
-            # Convert output to PIL Images
-            frames = self._convert_to_pil(output)
-            
-            logger.info(f"✓ Generated {len(frames)} frames successfully")
-            return frames
-            
-        except Exception as e:
-            logger.error(f"Generation failed: {e}")
-            import traceback
-            traceback.print_exc()
-            raise RuntimeError(f"Video generation failed: {e}")
-    
-    def _preprocess_image(self, image: Image.Image) -> Image.Image:
-        """Preprocess face image to proper format and size."""
-        if image.mode != 'RGB':
-            image = image.convert('RGB')
-        
-        # InfiniteTalk works with 512x512 face images
-        target_size = (512, 512)
-        if image.size != target_size:
-            logger.info(f"Resizing image from {image.size} to {target_size}")
-            image = image.resize(target_size, Image.Resampling.LANCZOS)
-        
-        return image
-    
-    def _convert_to_pil(self, frames) -> List[Image.Image]:
-        """Convert various frame formats to list of PIL Images."""
-        pil_frames = []
-        
-        # Handle different output formats
-        if isinstance(frames, dict):
-            if 'frames' in frames:
-                frames = frames['frames']
-            elif 'images' in frames:
-                frames = frames['images']
-        
-        if hasattr(frames, 'frames'):
-            frames = frames.frames
-        
-        if isinstance(frames, torch.Tensor):
-            frames = frames.cpu().numpy()
-        
-        if isinstance(frames, np.ndarray):
-            if frames.ndim == 4:
-                # [N, C, H, W] or [N, H, W, C]
-                if frames.shape[1] == 3 or frames.shape[1] == 4:
-                    # [N, C, H, W] -> [N, H, W, C]
-                    frames = np.transpose(frames, (0, 2, 3, 1))
-                
-                for frame in frames:
-                    # Normalize to 0-255
-                    if frame.max() <= 1.0:
-                        frame = (frame * 255).astype(np.uint8)
-                    else:
-                        frame = np.clip(frame, 0, 255).astype(np.uint8)
-                    
-                    # Handle RGBA -> RGB
-                    if frame.shape[-1] == 4:
-                        frame = frame[..., :3]
-                    
-                    pil_frames.append(Image.fromarray(frame))
-            else:
-                raise ValueError(f"Unexpected numpy array shape: {frames.shape}")
-        
-        elif isinstance(frames, list):
-            for frame in frames:
-                if isinstance(frame, Image.Image):
-                    pil_frames.append(frame)
-                elif isinstance(frame, np.ndarray):
-                    if frame.max() <= 1.0:
-                        frame = (frame * 255).astype(np.uint8)
-                    pil_frames.append(Image.fromarray(frame))
-                else:
-                    raise ValueError(f"Unexpected frame type in list: {type(frame)}")
-        else:
-            raise ValueError(f"Unexpected frames type: {type(frames)}")
-        
-        return pil_frames
->>>>>>> 612a2ab8
     
     def to(self, device: str):
         """Move model to device."""
         self.device = device
-<<<<<<< HEAD
-=======
-        if self.model and hasattr(self.model, 'to'):
-            self.model.to(device)
->>>>>>> 612a2ab8
         return self
 
 
