"""InfiniteTalk inference wrapper - Subprocess-based implementation for real InfiniteTalk"""

import torch
import subprocess
import tempfile
<<<<<<< HEAD
import json
=======
>>>>>>> d2a0ee72
from pathlib import Path
from typing import Optional, List
from PIL import Image
import logging
import sys
import os
import subprocess

logger = logging.getLogger(__name__)


class InfiniteTalkPipeline:
    """Production-ready InfiniteTalk wrapper using subprocess calls."""
    
    def __init__(self, device: str = "cuda"):
        self.device = device
        self.base_path = Path("/app/models/infinitetalk")
        self.repo_path = self.base_path / "InfiniteTalk"
        self.initialized = False
        
    def _ensure_installed(self):
        """Download and setup InfiniteTalk on first use."""
        if self.initialized:
            return
        
        try:
            logger.info("="*60)
            logger.info("InfiniteTalk Initialization Starting")
            logger.info("="*60)
<<<<<<< HEAD
            
            # Create base directory
            self.base_path.mkdir(parents=True, exist_ok=True)
            logger.info(f"✓ Base directory ready: {self.base_path}")
            
=======
            
            # Create base directory
            self.base_path.mkdir(parents=True, exist_ok=True)
            logger.info(f"✓ Base directory ready: {self.base_path}")
            
>>>>>>> d2a0ee72
            # Clone repository if not exists
            if not self.repo_path.exists():
                logger.info("Cloning InfiniteTalk from GitHub...")
                result = subprocess.run(
                    [
                        "git", "clone",
                        "https://github.com/MeiGen-AI/InfiniteTalk.git",
                        str(self.repo_path)
                    ],
                    capture_output=True,
                    text=True,
                    timeout=300
                )
                
                if result.returncode != 0:
                    raise RuntimeError(f"Git clone failed: {result.stderr}")
                
                logger.info("✓ Repository cloned successfully")
            else:
                logger.info("✓ Repository already exists")
            
            # Install requirements
            self._install_requirements()
            
            # Download model checkpoints
            self._ensure_checkpoints()
            
            self.initialized = True
            logger.info("="*60)
            logger.info("✓ InfiniteTalk Ready!")
            logger.info("="*60)
            
        except Exception as e:
            logger.error(f"InfiniteTalk initialization failed: {e}")
            import traceback
            traceback.print_exc()
            raise RuntimeError(f"InfiniteTalk setup failed: {e}")
    
    def _install_requirements(self):
        """Install InfiniteTalk-specific requirements."""
        logger.info("Installing InfiniteTalk requirements...")
        
        req_file = self.repo_path / "requirements.txt"
        if req_file.exists():
            try:
                subprocess.run(
                    ["pip", "install", "-r", str(req_file), "--break-system-packages"],
                    check=True,
                    capture_output=True,
                    text=True,
                    cwd=str(self.repo_path)
                )
                logger.info("✓ Requirements installed")
            except subprocess.CalledProcessError as e:
                logger.warning(f"Some requirements failed: {e.stderr}")
    
    def _ensure_checkpoints(self):
        """Download model checkpoints using huggingface-cli."""
        logger.info("Downloading InfiniteTalk model checkpoints...")
        
        weights_dir = self.base_path / "weights"
        weights_dir.mkdir(parents=True, exist_ok=True)
        
        checkpoints = [
            ("Wan-AI/Wan2.1-I2V-14B-480P", "Wan2.1-I2V-14B-480P"),
            ("TencentGameMate/chinese-wav2vec2-base", "chinese-wav2vec2-base"),
            ("MeiGen-AI/InfiniteTalk", "InfiniteTalk"),
        ]
        
        for repo_id, local_name in checkpoints:
            local_dir = weights_dir / local_name
            if not local_dir.exists():
                logger.info(f"Downloading {repo_id}...")
                try:
                    subprocess.run(
                        [
                            "huggingface-cli", "download",
                            repo_id,
<<<<<<< HEAD
                            "--local-dir", str(local_dir),
                            "--local-dir-use-symlinks", "False"
=======
                            "--local-dir", str(local_dir)
>>>>>>> d2a0ee72
                        ],
                        check=True,
                        capture_output=True,
                        text=True
                    )
                    logger.info(f"✓ Downloaded {local_name}")
                except subprocess.CalledProcessError as e:
                    logger.error(f"Failed to download {repo_id}: {e.stderr}")
                    raise
            else:
                logger.info(f"✓ {local_name} already exists")
        
        logger.info("✓ All checkpoints ready")
    
    def __call__(
        self,
        image: Image.Image,
        audio_path: str,
        num_frames: int = 120,
        fps: int = 25,
        expression_scale: float = 1.0,
        head_motion_scale: float = 1.0,
        generator: Optional[torch.Generator] = None,
        **kwargs
    ) -> List[Image.Image]:
        """Generate talking head video using InfiniteTalk CLI."""
<<<<<<< HEAD

        # Ensure initialized
        self._ensure_installed()

        # Validate inputs
        audio_path = Path(audio_path)
        if not audio_path.exists():
            raise FileNotFoundError(f"Audio file not found: {audio_path}")

        # Create temporary directories
        with tempfile.TemporaryDirectory() as temp_dir:
            temp_path = Path(temp_dir)

            # Save input image
            input_image_path = temp_path / "input_face.png"
            image = self._preprocess_image(image)
            image.save(input_image_path)

            # Create input JSON for InfiniteTalk
            input_json_path = temp_path / "input.json"
            input_json = {
                "prompt": "high quality talking head video",
                "cond_video": str(input_image_path),
                "cond_audio": {
                    "person1": str(audio_path)
                },
                "audio_type": "para"
            }

            with open(input_json_path, 'w') as f:
                json.dump(input_json, f)

            # Prepare output path
            output_base = temp_path / "output"

            # Run InfiniteTalk generation
            logger.info(f"Running InfiniteTalk with {num_frames} frames at {fps} FPS...")

            weights_dir = self.base_path / "weights"

            # Find the actual inference script
            inference_script = self.repo_path / "generate_infinitetalk.py"
            if not inference_script.exists():
                raise FileNotFoundError(f"InfiniteTalk script not found at {inference_script}")

            # Build command with correct arguments
            cmd = [
                "python", str(inference_script),
                "--task", "infinitetalk-14B",
                "--size", "infinitetalk-480",
                "--ckpt_dir", str(weights_dir / "Wan2.1-I2V-14B-480P"),
                "--infinitetalk_dir", str(weights_dir / "InfiniteTalk"),
                "--wav2vec_dir", str(weights_dir / "chinese-wav2vec2-base"),
                "--input_json", str(input_json_path),
                "--save_file", str(output_base),
                "--audio_mode", "localfile",
                "--mode", "clip",
                "--frame_num", str(num_frames),
                "--sample_steps", "40",
                "--motion_frame", "9"
            ]

            try:
                result = subprocess.run(
                    cmd,
                    capture_output=True,
                    text=True,
                    timeout=600,
                    cwd=str(self.repo_path)
                )

                if result.returncode != 0:
                    logger.error(f"InfiniteTalk failed: {result.stderr}")
                    raise RuntimeError(f"InfiniteTalk generation failed: {result.stderr}")

                logger.info("✓ InfiniteTalk generation complete")

                # Find output video (script adds .mp4 extension)
                output_video = Path(f"{output_base}.mp4")
                if not output_video.exists():
                    # Try alternative patterns
                    possible_outputs = list(temp_path.glob("*.mp4"))
                    if possible_outputs:
                        output_video = possible_outputs[0]
                    else:
                        raise FileNotFoundError("InfiniteTalk did not produce output video")

                # Extract frames from video
                frames = self._extract_frames(output_video, num_frames)

                logger.info(f"✓ Extracted {len(frames)} frames")
                return frames

            except subprocess.TimeoutExpired:
                raise RuntimeError("InfiniteTalk generation timed out (>10 minutes)")
            except Exception as e:
                logger.error(f"Generation failed: {e}")
                raise
    
    def _preprocess_image(self, image: Image.Image) -> Image.Image:
        """Preprocess face image to proper format and size."""
        if image.mode != 'RGB':
            image = image.convert('RGB')
        
        # InfiniteTalk works with 512x512 face images
        target_size = (512, 512)
        if image.size != target_size:
            logger.info(f"Resizing image from {image.size} to {target_size}")
            image = image.resize(target_size, Image.Resampling.LANCZOS)
        
        return image
    
    def _extract_frames(self, video_path: Path, num_frames: int) -> List[Image.Image]:
        """Extract frames from generated video using ffmpeg."""
        import cv2
        
=======
        
        # Ensure initialized
        self._ensure_installed()
        
        # Validate inputs
        audio_path = Path(audio_path)
        if not audio_path.exists():
            raise FileNotFoundError(f"Audio file not found: {audio_path}")
        
        # Create temporary directories
        with tempfile.TemporaryDirectory() as temp_dir:
            temp_path = Path(temp_dir)
            
            # Save input image
            input_image_path = temp_path / "input_face.png"
            image = self._preprocess_image(image)
            image.save(input_image_path)
            
            # Run InfiniteTalk generation
            logger.info(f"Running InfiniteTalk with {num_frames} frames at {fps} FPS...")

            weights_dir = self.base_path / "weights"

            inference_script = self.repo_path / "inference.py"
            if not inference_script.exists():
                inference_script = self.repo_path / "demo.py"
            if not inference_script.exists():
                raise FileNotFoundError("InfiniteTalk inference script not found")

            infinitetalk_weights_dir = weights_dir / "InfiniteTalk"
            safetensor_path = None
            if infinitetalk_weights_dir.exists():
                preferred_paths = [
                    infinitetalk_weights_dir / "single" / "infinitetalk.safetensors",
                    infinitetalk_weights_dir / "infinitetalk.safetensors",
                ]
                for candidate in preferred_paths:
                    if candidate.exists():
                        safetensor_path = candidate
                        break

                if safetensor_path is None:
                    for candidate in infinitetalk_weights_dir.rglob("*.safetensors"):
                        safetensor_path = candidate
                        break
            if safetensor_path is None:
                raise FileNotFoundError(
                    "Could not locate InfiniteTalk safetensors weights under"
                    f" {infinitetalk_weights_dir}"
                )

            model_path = safetensor_path
            logger.info(f"Using InfiniteTalk model weights: {model_path}")

            output_video = temp_path / "output.mp4"

            cmd = [
                "python",
                str(inference_script),
                "--model_path",
                str(model_path),
                "--face_image",
                str(input_image_path),
                "--audio_path",
                str(audio_path),
                "--output_path",
                str(output_video)
            ]
            
            try:
                result = subprocess.run(
                    cmd,
                    capture_output=True,
                    text=True,
                    timeout=600,
                    cwd=str(self.repo_path)
                )
                
                if result.returncode != 0:
                    logger.error(f"InfiniteTalk failed: {result.stderr}")
                    raise RuntimeError(f"InfiniteTalk generation failed: {result.stderr}")
                
                logger.info("✓ InfiniteTalk generation complete")
                
                # Find output video
                output_video = temp_path / "output.mp4"
                if not output_video.exists():
                    # Try alternative output names
                    possible_outputs = list(temp_path.glob("*.mp4"))
                    if possible_outputs:
                        output_video = possible_outputs[0]
                    else:
                        raise FileNotFoundError("InfiniteTalk did not produce output video")
                
                # Extract frames from video
                frames = self._extract_frames(output_video, num_frames)
                
                logger.info(f"✓ Extracted {len(frames)} frames")
                return frames
                
            except subprocess.TimeoutExpired:
                raise RuntimeError("InfiniteTalk generation timed out (>10 minutes)")
            except Exception as e:
                logger.error(f"Generation failed: {e}")
                raise
    
    def _preprocess_image(self, image: Image.Image) -> Image.Image:
        """Preprocess face image to proper format and size."""
        if image.mode != 'RGB':
            image = image.convert('RGB')
        
        # InfiniteTalk works with 512x512 face images
        target_size = (512, 512)
        if image.size != target_size:
            logger.info(f"Resizing image from {image.size} to {target_size}")
            image = image.resize(target_size, Image.Resampling.LANCZOS)
        
        return image
    
    def _extract_frames(self, video_path: Path, num_frames: int) -> List[Image.Image]:
        """Extract frames from generated video using ffmpeg."""
        import cv2
        
>>>>>>> d2a0ee72
        frames = []
        cap = cv2.VideoCapture(str(video_path))
        
        total_frames = int(cap.get(cv2.CAP_PROP_FRAME_COUNT))
        
        for i in range(min(num_frames, total_frames)):
            ret, frame = cap.read()
            if not ret:
                break
            
            # Convert BGR to RGB
            frame_rgb = cv2.cvtColor(frame, cv2.COLOR_BGR2RGB)
            pil_image = Image.fromarray(frame_rgb)
            frames.append(pil_image)
        
        cap.release()
        
        return frames
    
    def to(self, device: str):
        """Move model to device."""
        self.device = device
        return self


def get_infinitetalk_pipeline(device: str = "cuda") -> InfiniteTalkPipeline:
    """Get InfiniteTalk pipeline instance."""
    return InfiniteTalkPipeline(device=device)<|MERGE_RESOLUTION|>--- conflicted
+++ resolved
@@ -3,10 +3,7 @@
 import torch
 import subprocess
 import tempfile
-<<<<<<< HEAD
 import json
-=======
->>>>>>> d2a0ee72
 from pathlib import Path
 from typing import Optional, List
 from PIL import Image
@@ -36,19 +33,11 @@
             logger.info("="*60)
             logger.info("InfiniteTalk Initialization Starting")
             logger.info("="*60)
-<<<<<<< HEAD
             
             # Create base directory
             self.base_path.mkdir(parents=True, exist_ok=True)
             logger.info(f"✓ Base directory ready: {self.base_path}")
             
-=======
-            
-            # Create base directory
-            self.base_path.mkdir(parents=True, exist_ok=True)
-            logger.info(f"✓ Base directory ready: {self.base_path}")
-            
->>>>>>> d2a0ee72
             # Clone repository if not exists
             if not self.repo_path.exists():
                 logger.info("Cloning InfiniteTalk from GitHub...")
@@ -127,12 +116,8 @@
                         [
                             "huggingface-cli", "download",
                             repo_id,
-<<<<<<< HEAD
                             "--local-dir", str(local_dir),
                             "--local-dir-use-symlinks", "False"
-=======
-                            "--local-dir", str(local_dir)
->>>>>>> d2a0ee72
                         ],
                         check=True,
                         capture_output=True,
@@ -159,7 +144,6 @@
         **kwargs
     ) -> List[Image.Image]:
         """Generate talking head video using InfiniteTalk CLI."""
-<<<<<<< HEAD
 
         # Ensure initialized
         self._ensure_installed()
@@ -276,131 +260,6 @@
         """Extract frames from generated video using ffmpeg."""
         import cv2
         
-=======
-        
-        # Ensure initialized
-        self._ensure_installed()
-        
-        # Validate inputs
-        audio_path = Path(audio_path)
-        if not audio_path.exists():
-            raise FileNotFoundError(f"Audio file not found: {audio_path}")
-        
-        # Create temporary directories
-        with tempfile.TemporaryDirectory() as temp_dir:
-            temp_path = Path(temp_dir)
-            
-            # Save input image
-            input_image_path = temp_path / "input_face.png"
-            image = self._preprocess_image(image)
-            image.save(input_image_path)
-            
-            # Run InfiniteTalk generation
-            logger.info(f"Running InfiniteTalk with {num_frames} frames at {fps} FPS...")
-
-            weights_dir = self.base_path / "weights"
-
-            inference_script = self.repo_path / "inference.py"
-            if not inference_script.exists():
-                inference_script = self.repo_path / "demo.py"
-            if not inference_script.exists():
-                raise FileNotFoundError("InfiniteTalk inference script not found")
-
-            infinitetalk_weights_dir = weights_dir / "InfiniteTalk"
-            safetensor_path = None
-            if infinitetalk_weights_dir.exists():
-                preferred_paths = [
-                    infinitetalk_weights_dir / "single" / "infinitetalk.safetensors",
-                    infinitetalk_weights_dir / "infinitetalk.safetensors",
-                ]
-                for candidate in preferred_paths:
-                    if candidate.exists():
-                        safetensor_path = candidate
-                        break
-
-                if safetensor_path is None:
-                    for candidate in infinitetalk_weights_dir.rglob("*.safetensors"):
-                        safetensor_path = candidate
-                        break
-            if safetensor_path is None:
-                raise FileNotFoundError(
-                    "Could not locate InfiniteTalk safetensors weights under"
-                    f" {infinitetalk_weights_dir}"
-                )
-
-            model_path = safetensor_path
-            logger.info(f"Using InfiniteTalk model weights: {model_path}")
-
-            output_video = temp_path / "output.mp4"
-
-            cmd = [
-                "python",
-                str(inference_script),
-                "--model_path",
-                str(model_path),
-                "--face_image",
-                str(input_image_path),
-                "--audio_path",
-                str(audio_path),
-                "--output_path",
-                str(output_video)
-            ]
-            
-            try:
-                result = subprocess.run(
-                    cmd,
-                    capture_output=True,
-                    text=True,
-                    timeout=600,
-                    cwd=str(self.repo_path)
-                )
-                
-                if result.returncode != 0:
-                    logger.error(f"InfiniteTalk failed: {result.stderr}")
-                    raise RuntimeError(f"InfiniteTalk generation failed: {result.stderr}")
-                
-                logger.info("✓ InfiniteTalk generation complete")
-                
-                # Find output video
-                output_video = temp_path / "output.mp4"
-                if not output_video.exists():
-                    # Try alternative output names
-                    possible_outputs = list(temp_path.glob("*.mp4"))
-                    if possible_outputs:
-                        output_video = possible_outputs[0]
-                    else:
-                        raise FileNotFoundError("InfiniteTalk did not produce output video")
-                
-                # Extract frames from video
-                frames = self._extract_frames(output_video, num_frames)
-                
-                logger.info(f"✓ Extracted {len(frames)} frames")
-                return frames
-                
-            except subprocess.TimeoutExpired:
-                raise RuntimeError("InfiniteTalk generation timed out (>10 minutes)")
-            except Exception as e:
-                logger.error(f"Generation failed: {e}")
-                raise
-    
-    def _preprocess_image(self, image: Image.Image) -> Image.Image:
-        """Preprocess face image to proper format and size."""
-        if image.mode != 'RGB':
-            image = image.convert('RGB')
-        
-        # InfiniteTalk works with 512x512 face images
-        target_size = (512, 512)
-        if image.size != target_size:
-            logger.info(f"Resizing image from {image.size} to {target_size}")
-            image = image.resize(target_size, Image.Resampling.LANCZOS)
-        
-        return image
-    
-    def _extract_frames(self, video_path: Path, num_frames: int) -> List[Image.Image]:
-        """Extract frames from generated video using ffmpeg."""
-        import cv2
-        
->>>>>>> d2a0ee72
         frames = []
         cap = cv2.VideoCapture(str(video_path))
         
